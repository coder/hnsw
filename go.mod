module github.com/coder/hnsw

go 1.21.4

require (
<<<<<<< HEAD
	github.com/chewxy/math32 v1.10.1 // indirect
	github.com/natefinch/atomic v1.0.1 // indirect
	github.com/viterin/partial v1.1.0 // indirect
	github.com/viterin/vek v0.4.2 // indirect
	golang.org/x/sys v0.11.0 // indirect
=======
	github.com/google/renameio v1.0.1
	github.com/stretchr/testify v1.9.0
>>>>>>> 41f4a367
)

require (
	github.com/chewxy/math32 v1.10.1 // indirect
	github.com/davecgh/go-spew v1.1.1 // indirect
	github.com/kr/text v0.2.0 // indirect
	github.com/pmezard/go-difflib v1.0.0 // indirect
	github.com/viterin/partial v1.1.0 // indirect
	github.com/viterin/vek v0.4.2
	golang.org/x/exp v0.0.0-20240506185415-9bf2ced13842
	golang.org/x/sys v0.11.0 // indirect
	gopkg.in/yaml.v3 v3.0.1 // indirect
)<|MERGE_RESOLUTION|>--- conflicted
+++ resolved
@@ -3,16 +3,13 @@
 go 1.21.4
 
 require (
-<<<<<<< HEAD
 	github.com/chewxy/math32 v1.10.1 // indirect
 	github.com/natefinch/atomic v1.0.1 // indirect
 	github.com/viterin/partial v1.1.0 // indirect
 	github.com/viterin/vek v0.4.2 // indirect
 	golang.org/x/sys v0.11.0 // indirect
-=======
 	github.com/google/renameio v1.0.1
 	github.com/stretchr/testify v1.9.0
->>>>>>> 41f4a367
 )
 
 require (
